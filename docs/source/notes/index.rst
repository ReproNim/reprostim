.. _chap_misc:

*******************
Miscellaneous Notes
*******************

.. toctree::
    :glob:

    containers
    audiocodes-notes
    disp_mon-notes
<<<<<<< HEAD
    xvfb-notes
    automated-setup
=======
    xvfb-notes
>>>>>>> 9df1026a
<|MERGE_RESOLUTION|>--- conflicted
+++ resolved
@@ -10,9 +10,5 @@
     containers
     audiocodes-notes
     disp_mon-notes
-<<<<<<< HEAD
     xvfb-notes
-    automated-setup
-=======
-    xvfb-notes
->>>>>>> 9df1026a
+    automated-setup