# ReproFlow: a scalable environment for automated MRI and behavioral data integration

## Authors
Horea-Ioan Ioanas
Vadim Melnik
Yaroslav O. Halchenko


## Introduction

Reproducibility is a critical consideration for modern neuroscience and is greatly aided by automation of data acquisition and standardization of data records.
MRI and behavioral data are two of the foremost modalities in human neuroscience, making the seamless integration of these modalities a significant concern for numerous research centers.
The Brain Imaging Data Structure (BIDS) is a preeminent data standard, well-suited for both modalities, and which ensures interoperability of data analysis tools as well as transparency of data records.
The ReproNim project has made significant contributions in improving BIDS standard itself, access to BIDS conversion, data sharing, and integration with quality assurance (QA) processes.
ReproFlow is an environment which integrates numerous ReproNim tools — such as HeuDiConv, ReproIn, ReproStim, ReproEvents, ReproMon, con/noisseur, ///repronim/containers, DataLad, and datalad-containers extension — in order to provide a scalable and automated solution for MRI and behavioral data acquisition and integration in a standardized form.
Here we present a pilot implementation of this environment, set up at the Dartmouth Brain Imaging Center, covering both software and open hardware solutions.
The adaptation of this environment can help other centers establish a robust, multi-modal, and BIDS-compliant data acquisition pipeline, and thus significantly advance the reliability of modern neuroscience.

## Methods

We have developed a number of Free and Open Source Software (FOSS) solutions, and made extensive contributions to the BIDS standard, in order to ensure both standard support for multimodal metadata, and adequate tools to automatically populate the metadata space.
The ReproFlow environment consists of 7 core tools developed my the ReproNim project.
HeuDiConv provides configurable MRI conversion from DICOM to a desired layout.
ReproIn provides configuration for HeuDiConv for HeuDiConv via an extensive heuristic syntax, and an assistance utility.
ReproEvents provides audio and video capture capabilites to integrate complex stimuli with MRI data.
ReproStim provides support for capturing behavioral events from participants.
Con/noisseur captures and performs QA on operator input at the scanner console.
ReproMon complements the QA capabilities by providing support for online operator feedback and alerts in case of incidents or anomalous metadata input.
///ReproNim//containers provides DataLad dataset with popular containers and assistance scripts to ensure reproducible execution.
DataLad and datalad-containers provide logistics for data and containers manipulations and provenance tracking.


## Results

Over the course of its development, our HeuDiConv/ReproIn implementation at the Dartmouth Brain Imaging Center has been used to collect and standardize over 40 MRI datasets, which are now openly shareable in an understandable fashion for inspection and reuse by the broader research community.
We have additionally collected corresponding audio/video stimuli using ReproStim, which were successfully used to recover previously undocumented experimental aspects (such as randomization order) and to improve data quality by identifying the presence of lag between modalities.
ReproEvents, ReproMon, and Con/noisseur are currently in early deployment and provide incipient event time stamp synchronization between the various modalities.
///ReproNim/containers contains all BIDS-Apps, NeuroDesk application, and other containers.

<<<<<<< HEAD
=======

>>>>>>> b79f5cae
## Conclusions

We argue based on our results that data integration remains a non-trivial matter for multi-modal set-ups and that significant improvements in automation and transparency are necessary to ensure data reliability.
In particular, general-purpose open-source tools are needed in order to ensure sustainability of acquisition frameworks over time, and to ensure relevant know-how is shared across centers.
We propose ReproFlow as a solution for these requirements and encourage re-use of this environment.<|MERGE_RESOLUTION|>--- conflicted
+++ resolved
@@ -37,10 +37,6 @@
 ReproEvents, ReproMon, and Con/noisseur are currently in early deployment and provide incipient event time stamp synchronization between the various modalities.
 ///ReproNim/containers contains all BIDS-Apps, NeuroDesk application, and other containers.
 
-<<<<<<< HEAD
-=======
-
->>>>>>> b79f5cae
 ## Conclusions
 
 We argue based on our results that data integration remains a non-trivial matter for multi-modal set-ups and that significant improvements in automation and transparency are necessary to ensure data reliability.
